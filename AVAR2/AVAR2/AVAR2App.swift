--- conflicted
+++ resolved
@@ -158,27 +158,21 @@
     let onClose: (String) -> Void
     let onAppearAction: () -> Void
     @Environment(AppModel.self) private var appModel
-<<<<<<< HEAD
     @State private var showDebugInfo: Bool = false
+  
+    var collaborativeSession: CollaborativeSessionManager? = nil
+    var showBackgroundOverlay: Bool = false
     
     var body: some View {
         ZStack {
+          
             // No inside-out sphere or manual opacity — visionOS handles blending in .progressive.
-            ImmersiveContentView(
-                activeFiles: activeFiles,
-                onClose: onClose,
-                showDebugInfo: $showDebugInfo
-            )
-            .environment(appModel)
-=======
-    var collaborativeSession: CollaborativeSessionManager? = nil
-    @State private var immersionLevel: Double = 0.25
-    @State private var showDebugInfo: Bool = false
-    @State private var lastUpdateLevel: Double = -1.0 // Track last updated level
-    var showBackgroundOverlay: Bool = false
-    
-    var body: some View {
-        ZStack {
+              ImmersiveContentView(
+                  activeFiles: activeFiles,
+                  onClose: onClose,
+                  showDebugInfo: $showDebugInfo
+              )
+              .environment(appModel)
             // Optional app-owned background overlay; leave disabled to let system Environments show
             if showBackgroundOverlay {
                 RealityView { content in
@@ -232,7 +226,6 @@
                 
                 content.add(indicatorEntity)
             }
->>>>>>> c1d50b57
         }
         .focusable(true)
         .onAppear(perform: onAppearAction)
@@ -314,792 +307,4 @@
             .font(.title)
     }
 }
-#endif
-
-<<<<<<< HEAD
-//#if os(visionOS)
-//struct AVAR2_Legacy: App {
-//    @Environment(\.openImmersiveSpace) private var openImmersiveSpace
-//    @Environment(\.dismissImmersiveSpace) private var dismissImmersiveSpace
-//    @State private var appModel = AppModel()
-//    @StateObject private var httpServer = HTTPServer()
-//    @StateObject private var collaborativeSession = CollaborativeSessionManager()
-//
-//    enum InputMode: String {
-//        case file, json, server
-//    }
-//    
-//    // Gather all example files in the bundle (without extension)
-//    let files: [String]
-//    @State private var selectedFile: String
-//    @State private var hasEnteredImmersive: Bool = false
-//    /// List of diagrams currently loaded into the immersive space
-//    @State private var activeFiles: [String] = []
-//    /// Track if app has launched to start immersive space automatically
-//    @State private var hasLaunched: Bool = false
-//    @State private var inputMode: InputMode = .file
-//    @State private var jsonInput: String = ""
-//    @State private var isJSONValid: Bool = false
-//    @State private var showingCollaborativeSession = false
-//    @Environment(\.scenePhase) private var scenePhase
-//
-//    @State private var immersionStyle: ImmersionStyle = .progressive
-//
-//    private func startProgressiveWithVisibleEnvironment() {
-//        // Start with environment visible
-//        immersionStyle = .mixed
-//        // Hand control to the Digital Crown (progressive)
-//        DispatchQueue.main.asyncAfter(deadline: .now() + 0.05) {
-//            immersionStyle = .progressive
-//        }
-//    }
-//
-//    init() {
-//        // Find all .txt resources in the main bundle
-//        let names = Bundle.main.urls(forResourcesWithExtension: "txt", subdirectory: nil)?
-//            .map { $0.deletingPathExtension().lastPathComponent }
-//            .sorted() ?? []
-//        self.files = names
-//        // Default to first file if available
-//        _selectedFile = State(initialValue: names.first ?? "")
-//    }
-//    
-//    var body: some SwiftUI.Scene {
-//        // 1. 2D launcher
-//        WindowGroup {
-//            VStack(spacing: 20) {
-//                Text("Launch Immersive Experience")
-//                    .font(.title)
-//                    .padding(.top)
-//                
-//                Picker("Input Source", selection: $inputMode) {
-//                    Text("From File").tag(InputMode.file)
-//                    Text("From JSON").tag(InputMode.json)
-//                    Text("HTTP Server").tag(InputMode.server)
-//                }
-//                .pickerStyle(.segmented)
-//                .padding(.horizontal)
-//                
-//                if inputMode == .file {
-//                    Picker("Select Example", selection: $selectedFile) {
-//                        ForEach(files, id: \.self) { name in
-//                            Text(name).tag(name)
-//                        }
-//                    }
-//                    .pickerStyle(.menu)
-//                    .padding(.horizontal)
-//                } else if inputMode == .json {
-//                    VStack(alignment: .leading) {
-//                        Text("Paste JSON Diagram:")
-//                            .font(.headline)
-//                            .padding(.horizontal)
-=======
-#if os(visionOS)
-struct AVAR2_Legacy: App {
-    @Environment(\.openImmersiveSpace) private var openImmersiveSpace
-    @Environment(\.dismissImmersiveSpace) private var dismissImmersiveSpace
-    @State private var appModel = AppModel()
-    @StateObject private var httpServer = HTTPServer()
-    @StateObject private var collaborativeSession = CollaborativeSessionManager()
-    @State private var immersionStyle: ImmersionStyle = .mixed
-    @State private var savedPlaneViz: Bool? = nil
-
-    enum InputMode: String {
-        case file, json, server
-    }
-
-    // Gather all example files in the bundle (without extension)
-    let files: [String]
-    @State private var selectedFile: String
-    @State private var hasEnteredImmersive: Bool = false
-    /// List of diagrams currently loaded into the immersive space
-    @State private var activeFiles: [String] = []
-    /// Track if app has launched to start immersive space automatically
-    @State private var hasLaunched: Bool = false
-
-    @State private var inputMode: InputMode = .file
-    @State private var jsonInput: String = ""
-    @State private var isJSONValid: Bool = false
-    @State private var showingCollaborativeSession = false
-    @Environment(\.scenePhase) private var scenePhase
-
-
-    init() {
-        // Find all .txt resources in the main bundle
-        let names = Bundle.main.urls(forResourcesWithExtension: "txt", subdirectory: nil)?
-            .map { $0.deletingPathExtension().lastPathComponent }
-            .sorted() ?? []
-        self.files = names
-        // Default to first file if available
-        _selectedFile = State(initialValue: names.first ?? "")
-    }
-
-    var body: some SwiftUI.Scene {
-        // 1. 2D launcher
-        WindowGroup {
-            VStack(spacing: 20) {
-                Text("Launch Immersive Experience")
-                    .font(.title)
-                    .padding(.top)
-
-                Picker("Input Source", selection: $inputMode) {
-                    Text("From File").tag(InputMode.file)
-                    Text("From JSON").tag(InputMode.json)
-                    Text("HTTP Server").tag(InputMode.server)
-                }
-                .pickerStyle(.segmented)
-                .padding(.horizontal)
-
-                if inputMode == .file {
-                    Picker("Select Example", selection: $selectedFile) {
-                        ForEach(files, id: \.self) { name in
-                            Text(name).tag(name)
-                        }
-                    }
-                    .pickerStyle(.menu)
-                    .padding(.horizontal)
-                } else if inputMode == .json {
-                    VStack(alignment: .leading) {
-                        Text("Paste JSON Diagram:")
-                            .font(.headline)
-                            .padding(.horizontal)
-
-                        TextEditor(text: $jsonInput)
-                            .frame(height: UIFont.preferredFont(forTextStyle: .body).lineHeight * 10 + 32)
-                            .padding(.horizontal)
-
-                        HStack {
-                            Button("Validate JSON") {
-                                if let data = jsonInput.data(using: .utf8) {
-                                    isJSONValid = (try? JSONSerialization.jsonObject(with: data)) != nil
-                                } else {
-                                    isJSONValid = false
-                                }
-                            }
-
-                            Spacer()
-
-                            Button("Clear") {
-                                jsonInput = ""
-                                isJSONValid = false
-                            }
-                        }
-                        .padding(.horizontal)
-
-                        if !isJSONValid && !jsonInput.isEmpty {
-                            Text("Invalid JSON format")
-                                .foregroundColor(.red)
-                                .padding(.horizontal)
-                        }
-                    }
-                } else {
-                    // HTTP Server tab
-                    HTTPServerTabView(httpServer: httpServer)
-                }
-
-                // Collaborative Session Button
-                HStack {
-                    Button("Collaborative Session") {
-                        showingCollaborativeSession = true
-                    }
-                    .buttonStyle(.bordered)
-                    
-                    if collaborativeSession.isSessionActive {
-                        Text("●")
-                            .foregroundColor(.green)
-                            .font(.system(size: 12))
-                    }
-                }
-
-                Button("Add Diagram") {
-                    Task {
-                        if inputMode == .json && !isJSONValid {
-                            return // Prevent invalid input
-                        }
-
-                        // Ensure immersive space is open
-                        #if os(visionOS)
-                        if !hasEnteredImmersive {
-                            print("🔄 Immersive space not open, opening now...")
-                            do {
-                                await openImmersiveSpace(id: "MainImmersive")
-                                hasEnteredImmersive = true
-                                print("✅ Immersive space opened for diagram")
-                            } catch {
-                                print("❌ Failed to open immersive space for diagram: \(error)")
-                                return
-                            }
-                        }
-                        #else
-                        print("⚠️ Immersive spaces not available on iOS")
-                        #endif
-
-                        let newFile = inputMode == .file ? selectedFile : "input_json_\(UUID().uuidString)"
-                        if inputMode == .json {
-                            let tempURL = FileManager.default.temporaryDirectory.appendingPathComponent(newFile).appendingPathExtension("txt")
-                            try? jsonInput.write(to: tempURL, atomically: true, encoding: .utf8)
-                        }
-                        print("📊 Adding diagram: \(newFile)")
-                        activeFiles.append(newFile)
-                        
-                        // Share with collaborative session if active
-                        if collaborativeSession.isSessionActive {
-                            Task {
-                                do {
-                                    let elements = try ElementService.loadScriptOutput(from: newFile).elements
-                                    // Get the position for this diagram
-                                    let position = appModel.getNextDiagramPosition(for: newFile)
-                                    collaborativeSession.shareDiagram(
-                                        filename: newFile, 
-                                        elements: elements,
-                                        worldPosition: position,
-                                        worldOrientation: simd_quatf(angle: 0, axis: SIMD3<Float>(0, 1, 0)),
-                                        worldScale: 1.0
-                                    )
-                                } catch {
-                                    print("❌ Failed to share diagram: \(error)")
-                                }
-                            }
-                        }
-                        
-                        // Ensure plane visualization starts disabled for new diagrams
-                        appModel.showPlaneVisualization = false
-                        appModel.surfaceDetector.setVisualizationVisible(false)
-                    }
-                }
-                .font(.title2)
-
-                
-                // Immersion Test Buttons
-                VStack(spacing: 12) {
-                    Text("Immersion Test Controls")
-                        .font(.headline)
-                        .foregroundColor(.blue)
-                    
-                    HStack(spacing: 10) {
-                        Button("0%") {
-                            print("🔘 0% button pressed - sending notification")
-                            NotificationCenter.default.post(name: .setImmersionLevel, object: 0.0)
-                        }
-                        .buttonStyle(.bordered)
-                        
-                        Button("25%") {
-                            print("🔘 25% button pressed - sending notification")
-                            NotificationCenter.default.post(name: .setImmersionLevel, object: 0.25)
-                        }
-                        .buttonStyle(.bordered)
-                        
-                        Button("50%") {
-                            print("🔘 50% button pressed - sending notification")
-                            NotificationCenter.default.post(name: .setImmersionLevel, object: 0.5)
-                        }
-                        .buttonStyle(.bordered)
-                        
-                        Button("75%") {
-                            print("🔘 75% button pressed - sending notification")
-                            NotificationCenter.default.post(name: .setImmersionLevel, object: 0.75)
-                        }
-                        .buttonStyle(.bordered)
-                        
-                        Button("100%") {
-                            print("🔘 100% button pressed - sending notification")
-                            NotificationCenter.default.post(name: .setImmersionLevel, object: 1.0)
-                        }
-                        .buttonStyle(.bordered)
-                    }
-                    
-//                    // Immersion Controls Instructions
-//                    VStack(alignment: .leading, spacing: 4) {
-//                        Text("In Immersive Space:")
-//                            .font(.subheadline)
-//                            .fontWeight(.medium)
->>>>>>> c1d50b57
-//                        
-//                        TextEditor(text: $jsonInput)
-//                            .frame(height: UIFont.preferredFont(forTextStyle: .body).lineHeight * 10 + 32)
-//                            .padding(.horizontal)
-//                        
-//                        HStack {
-//                            Button("Validate JSON") {
-//                                if let data = jsonInput.data(using: .utf8) {
-//                                    isJSONValid = (try? JSONSerialization.jsonObject(with: data)) != nil
-//                                } else {
-//                                    isJSONValid = false
-//                                }
-//                            }
-//                            
-//                            Spacer()
-//                            
-//                            Button("Clear") {
-//                                jsonInput = ""
-//                                isJSONValid = false
-//                            }
-//                        }
-//                        .padding(.horizontal)
-//                        
-//                        if !isJSONValid && !jsonInput.isEmpty {
-//                            Text("Invalid JSON format")
-//                                .foregroundColor(.red)
-//                                .padding(.horizontal)
-//                        }
-//                    }
-<<<<<<< HEAD
-//                } else {
-//                    // HTTP Server tab
-//                    HTTPServerTabView(httpServer: httpServer)
-//                }
-//
-//                // Collaborative Session Button
-//                HStack {
-//                    Button("Collaborative Session") {
-//                        showingCollaborativeSession = true
-//                    }
-//                    .buttonStyle(.bordered)
-//                    
-//                    if collaborativeSession.isSessionActive {
-//                        Text("●")
-//                            .foregroundColor(.green)
-//                            .font(.system(size: 12))
-//                    }
-//                }
-//
-//                Button("Add Diagram") {
-//                    Task {
-//                        if inputMode == .json && !isJSONValid {
-//                            return // Prevent invalid input
-//                        }
-//                        
-//                        // Ensure immersive space is open
-//                        #if os(visionOS)
-//                        if !hasEnteredImmersive {
-//                            print("🔄 Immersive space not open, opening now...")
-//                            do {
-//                                await openImmersiveSpace(id: "MainImmersive")
-//                                hasEnteredImmersive = true
-//                                print("✅ Immersive space opened for diagram")
-//                                appModel.showPlaneVisualization = false
-//                                appModel.surfaceDetector.setVisualizationVisible(false)
-//                                startProgressiveWithVisibleEnvironment()
-//                            } catch {
-//                                print("❌ Failed to open immersive space for diagram: \(error)")
-//                                return
-//                            }
-//                        }
-//                        #else
-//                        print("⚠️ Immersive spaces not available on iOS")
-//                        #endif
-//
-//                        let newFile = inputMode == .file ? selectedFile : "input_json_\(UUID().uuidString)"
-//                        if inputMode == .json {
-//                            let tempURL = FileManager.default.temporaryDirectory.appendingPathComponent(newFile).appendingPathExtension("txt")
-//                            try? jsonInput.write(to: tempURL, atomically: true, encoding: .utf8)
-//                        }
-//                        print("📊 Adding diagram: \(newFile)")
-//                        activeFiles.append(newFile)
-//                        
-//                        // Share with collaborative session if active
-//                        if collaborativeSession.isSessionActive {
-//                            Task {
-//                                do {
-//                                    let elements = try ElementService.loadScriptOutput(from: newFile).elements
-//                                    collaborativeSession.shareDiagram(filename: newFile, elements: elements)
-//                                } catch {
-//                                    print("❌ Failed to share diagram: \(error)")
-//                                }
-//                            }
-//                        }
-//                        
-//                        // Ensure plane visualization starts disabled for new diagrams
-//                        appModel.showPlaneVisualization = false
-//                        appModel.surfaceDetector.setVisualizationVisible(false)
-//                    }
-//                }
-//                .font(.title2)
-//                
-//                // NOTE: Removed the “Immersion Test Controls” (slider + 0/25/50/75/100 buttons)
-//
-//                Spacer()
-//                
-//                // Bottom row buttons - Exit Immersive Space and Show Plane Visualization on the left, Quit App on the right
-//                HStack {
-//                    Button("Exit Immersive Space") {
-//                        Task {
-//                            await dismissImmersiveSpace()
-//                            hasEnteredImmersive = false
-//                            activeFiles.removeAll()
-//                            appModel.resetDiagramPositioning()
-//                        }
-//                    }
-//                    .font(.title3)
-//                    
-//                    Button(appModel.showPlaneVisualization ? "Hide Plane Visualization" : "Show Plane Visualization") {
-//                        appModel.togglePlaneVisualization()
-//                    }
-//                    .font(.title3)
-//                    .foregroundColor(.secondary)
-//                    
-//                    Spacer()
-//                    
-//                    Button("Quit App") {
-//                        exit(0)
-//                    }
-//                    .font(.title2)
-//                    .foregroundColor(.red)
-//                }
-//                
-//                // Isolate FPS display to prevent picker reloads
-//                FPSDisplayView()
-//                    .padding(.bottom)
-//            }
-//            .padding()
-//            .contentShape(Rectangle())
-//            .environment(appModel)
-//            .sheet(isPresented: $showingCollaborativeSession) {
-//                CollaborativeSessionView(sessionManager: collaborativeSession)
-//            }
-//            .onChange(of: scenePhase) { oldPhase, newPhase in
-//                if newPhase == .background {
-//                    exit(0)
-//                }
-//            }
-//            .task {
-//                // Auto-open immersive space on launch
-//                if !hasLaunched {
-//                    hasLaunched = true
-//                    print("🚀 App launching - starting surface detection...")
-//                    // Start surface detection BEFORE opening immersive space
-//                    await appModel.startSurfaceDetectionIfNeeded()
-//                    
-//                    print("🎯 Opening immersive space...")
-//                    do {
-//                        await openImmersiveSpace(id: "MainImmersive")
-//                        hasEnteredImmersive = true
-//                        print("✅ Immersive space opened successfully")
-//                        startProgressiveWithVisibleEnvironment()
-//                    } catch {
-//                        print("❌ Failed to open immersive space: \(error)")
-//                        hasEnteredImmersive = false
-//                    }
-//                }
-//                
-//                // Set up HTTP server callback for automatic diagram loading
-//                httpServer.onJSONReceived = { scriptOutput in
-//                    Task { @MainActor in
-//                        // Ensure immersive space is open
-//                        if !hasEnteredImmersive {
-//                            print("🔄 Immersive space not open, opening now for HTTP diagram...")
-//                            do {
-//                                await openImmersiveSpace(id: "MainImmersive")
-//                                hasEnteredImmersive = true
-//                                print("✅ Immersive space opened for HTTP diagram")
-//                                startProgressiveWithVisibleEnvironment()
-//                            } catch {
-//                                print("❌ Failed to open immersive space for HTTP diagram: \(error)")
-//                                return
-//                            }
-//                        }
-//                        
-//                        // Handle diagram ID logic
-//                        if let diagramId = scriptOutput.id {
-//                            // Diagram has ID - check if it exists
-//                            if let existingInfo = appModel.getDiagramInfo(for: diagramId) {
-//                                // Diagram exists - update/redraw it
-//                                print("🔄 Updating existing diagram with ID: \(diagramId)")
-//                                
-//                                // Find and remove the existing diagram from activeFiles
-//                                activeFiles.removeAll { $0 == existingInfo.filename }
-//                                
-//                                // Create new filename for the update
-//                                let newFile = "http_diagram_\(diagramId)_\(Date().timeIntervalSince1970)"
-//                                
-//                                // Save updated JSON to temporary file
-//                                let tempURL = FileManager.default.temporaryDirectory
-//                                    .appendingPathComponent(newFile)
-//                                    .appendingPathExtension("txt")
-//                                
-//                                do {
-//                                    let jsonData = try JSONEncoder().encode(scriptOutput)
-//                                    try jsonData.write(to: tempURL)
-//                                    
-//                                    print("🔄 Redrawing diagram with ID: \(diagramId)")
-//                                    activeFiles.append(newFile)
-//                                    
-//                                    // Update AppModel tracking
-//                                    appModel.registerDiagram(id: diagramId, filename: newFile, index: existingInfo.index)
-//                                    
-//                                } catch {
-//                                    print("❌ Failed to save updated HTTP diagram: \(error)")
-//                                }
-//                            } else {
-//                                // New diagram with ID
-//                                print("➕ Creating new diagram with ID: \(diagramId)")
-//                                
-//                                let newFile = "http_diagram_\(diagramId)"
-//                                let tempURL = FileManager.default.temporaryDirectory
-//                                    .appendingPathComponent(newFile)
-//                                    .appendingPathExtension("txt")
-//                                
-//                                do {
-//                                    let jsonData = try JSONEncoder().encode(scriptOutput)
-//                                    try jsonData.write(to: tempURL)
-//                                    
-//                                    print("📊 Adding new HTTP diagram: \(newFile)")
-//                                    let diagramIndex = activeFiles.count
-//                                    activeFiles.append(newFile)
-//                                    
-//                                    // Register in AppModel
-//                                    appModel.registerDiagram(id: diagramId, filename: newFile, index: diagramIndex)
-//                                    
-//                                } catch {
-//                                    print("❌ Failed to save new HTTP diagram: \(error)")
-//                                }
-//                            }
-//                        } else {
-//                            // No ID - create new diagram
-//                            print("➕ Creating new diagram without ID")
-//                            
-//                            let newFile = "http_diagram_\(UUID().uuidString.prefix(8))"
-//                            let tempURL = FileManager.default.temporaryDirectory
-//                                .appendingPathComponent(newFile)
-//                                .appendingPathExtension("txt")
-//                            
-//                            do {
-//                                let jsonData = try JSONEncoder().encode(scriptOutput)
-//                                try jsonData.write(to: tempURL)
-//                                
-//                                print("📊 Adding HTTP diagram: \(newFile)")
-//                                activeFiles.append(newFile)
-//                                
-//                            } catch {
-//                                print("❌ Failed to save HTTP diagram: \(error)")
-//                            }
-//                        }
-//                        
-//                        // Ensure plane visualization starts disabled for new diagrams
-//                        appModel.showPlaneVisualization = false
-//                        appModel.surfaceDetector.setVisualizationVisible(false)
-//                    }
-//                }
-//            }
-//        }
-//        .defaultSize(width: 1000, height: 1000)
-//        .windowResizability(.contentMinSize)
-//        
-//        // 2. Full immersive spatial scene
-//        ImmersiveSpace(id: "MainImmersive") {
-//            ImmersiveSpaceWrapper(
-//                activeFiles: activeFiles,
-//                onClose: { file in
-//                    activeFiles.removeAll { $0 == file }
-//                    appModel.freeDiagramPosition(filename: file)
-//                },
-//                onAppearAction: {
-//                    startProgressiveWithVisibleEnvironment()
-//                    appModel.showPlaneVisualization = false
-//                    appModel.surfaceDetector.setVisualizationVisible(false)
-//                }
-//            )
-//            .environment(appModel)
-//        }
-//        .immersionStyle(selection: $immersionStyle, in: .progressive, .mixed)
-//
-//    }
-//}
-//#endif
-=======
-                }
-                .padding()
-                .background(Color.blue.opacity(0.1))
-                .cornerRadius(8)
-
-                Spacer()
-                
-                // Bottom row buttons - Exit Immersive Space and Show Plane Visualization on the left, Quit App on the right
-                HStack {
-                    Button("Exit Immersive Space") {
-                        Task {
-                            await dismissImmersiveSpace()
-                            hasEnteredImmersive = false
-                            activeFiles.removeAll()
-                            appModel.resetDiagramPositioning()
-                        }
-                    }
-                    .font(.title3)
-                    
-                    Button(appModel.showPlaneVisualization ? "Hide Plane Visualization" : "Show Plane Visualization") {
-                        appModel.togglePlaneVisualization()
-                    }
-                    .font(.title3)
-                    .foregroundColor(.secondary)
-                    
-                    Spacer()
-                    
-                    Button("Quit App") {
-                        exit(0)
-                    }
-                    .font(.title2)
-                    .foregroundColor(.red)
-                }
-                
-                // Isolate FPS display to prevent picker reloads
-                FPSDisplayView()
-                    .padding(.bottom)
-            }
-            .padding()
-            .contentShape(Rectangle())
-            .environment(appModel)
-            .sheet(isPresented: $showingCollaborativeSession) {
-                CollaborativeSessionView(sessionManager: collaborativeSession)
-            }
-            .onChange(of: scenePhase) { oldPhase, newPhase in
-                if newPhase == .background {
-                    exit(0)
-                }
-            }
-            .task {
-                // Auto-open immersive space on launch
-                if !hasLaunched {
-                    hasLaunched = true
-                    print("🚀 App launching - starting surface detection...")
-                    // Start surface detection BEFORE opening immersive space
-                    await appModel.startSurfaceDetectionIfNeeded()
-                    
-                    print("🎯 Opening immersive space...")
-                    do {
-                        await openImmersiveSpace(id: "MainImmersive")
-                        hasEnteredImmersive = true
-                        print("✅ Immersive space opened successfully")
-                    } catch {
-                        print("❌ Failed to open immersive space: \(error)")
-                        hasEnteredImmersive = false
-                    }
-                }
-                
-                // Set up HTTP server callback for automatic diagram loading
-                httpServer.onJSONReceived = { scriptOutput in
-                    Task { @MainActor in
-                        // Ensure immersive space is open
-                        if !hasEnteredImmersive {
-                            print("🔄 Immersive space not open, opening now for HTTP diagram...")
-                            do {
-                                await openImmersiveSpace(id: "MainImmersive")
-                                hasEnteredImmersive = true
-                                print("✅ Immersive space opened for HTTP diagram")
-                            } catch {
-                                print("❌ Failed to open immersive space for HTTP diagram: \(error)")
-                                return
-                            }
-                        }
-                        
-                        // Handle diagram ID logic
-                        if let diagramId = scriptOutput.id {
-                            // Diagram has ID - check if it exists
-                            if let existingInfo = appModel.getDiagramInfo(for: diagramId) {
-                                // Diagram exists - update/redraw it
-                                print("🔄 Updating existing diagram with ID: \(diagramId)")
-                                
-                                // Find and remove the existing diagram from activeFiles
-                                activeFiles.removeAll { $0 == existingInfo.filename }
-                                
-                                // Create new filename for the update
-                                let newFile = "http_diagram_\(diagramId)_\(Date().timeIntervalSince1970)"
-                                
-                                // Save updated JSON to temporary file
-                                let tempURL = FileManager.default.temporaryDirectory
-                                    .appendingPathComponent(newFile)
-                                    .appendingPathExtension("txt")
-                                
-                                do {
-                                    let jsonData = try JSONEncoder().encode(scriptOutput)
-                                    try jsonData.write(to: tempURL)
-                                    
-                                    print("🔄 Redrawing diagram with ID: \(diagramId)")
-                                    activeFiles.append(newFile)
-                                    
-                                    // Update AppModel tracking
-                                    appModel.registerDiagram(id: diagramId, filename: newFile, index: existingInfo.index)
-                                    
-                                } catch {
-                                    print("❌ Failed to save updated HTTP diagram: \(error)")
-                                }
-                            } else {
-                                // New diagram with ID
-                                print("➕ Creating new diagram with ID: \(diagramId)")
-                                
-                                let newFile = "http_diagram_\(diagramId)"
-                                let tempURL = FileManager.default.temporaryDirectory
-                                    .appendingPathComponent(newFile)
-                                    .appendingPathExtension("txt")
-                                
-                                do {
-                                    let jsonData = try JSONEncoder().encode(scriptOutput)
-                                    try jsonData.write(to: tempURL)
-                                    
-                                    print("📊 Adding new HTTP diagram: \(newFile)")
-                                    let diagramIndex = activeFiles.count
-                                    activeFiles.append(newFile)
-                                    
-                                    // Register in AppModel
-                                    appModel.registerDiagram(id: diagramId, filename: newFile, index: diagramIndex)
-                                    
-                                } catch {
-                                    print("❌ Failed to save new HTTP diagram: \(error)")
-                                }
-                            }
-                        } else {
-                            // No ID - create new diagram
-                            print("➕ Creating new diagram without ID")
-                            
-                            let newFile = "http_diagram_\(UUID().uuidString.prefix(8))"
-                            let tempURL = FileManager.default.temporaryDirectory
-                                .appendingPathComponent(newFile)
-                                .appendingPathExtension("txt")
-                            
-                            do {
-                                let jsonData = try JSONEncoder().encode(scriptOutput)
-                                try jsonData.write(to: tempURL)
-                                
-                                print("📊 Adding HTTP diagram: \(newFile)")
-                                activeFiles.append(newFile)
-                                
-                            } catch {
-                                print("❌ Failed to save HTTP diagram: \(error)")
-                            }
-                        }
-                        
-                        // Ensure plane visualization starts disabled for new diagrams
-                        appModel.showPlaneVisualization = false
-                        appModel.surfaceDetector.setVisualizationVisible(false)
-                    }
-                }
-            }
-        }
-        .defaultSize(width: 1000, height: 1000)
-        .windowResizability(.contentMinSize)
-
-        // 2. Full immersive spatial scene
-        ImmersiveSpace(id: "MainImmersive") {
-            ImmersiveSpaceWrapper(activeFiles: activeFiles, onClose: { file in
-                activeFiles.removeAll { $0 == file }
-                appModel.freeDiagramPosition(filename: file)
-            }, collaborativeSession: collaborativeSession)
-            .environment(appModel)
-            .onChange(of: String(describing: immersionStyle)) { _, newKey in
-                if newKey.localizedCaseInsensitiveContains("Full") {
-                    if savedPlaneViz == nil { savedPlaneViz = appModel.showPlaneVisualization }
-                    appModel.showPlaneVisualization = false
-                    appModel.surfaceDetector.setVisualizationVisible(false)
-                } else if newKey.localizedCaseInsensitiveContains("Mixed") {
-                    if let restore = savedPlaneViz {
-                        appModel.showPlaneVisualization = restore
-                        appModel.surfaceDetector.setVisualizationVisible(restore)
-                        savedPlaneViz = nil
-                    }
-                }
-            }
-        }
-        .immersionStyle(selection: $immersionStyle, in: .mixed, .full)
-    }
-}
-#endif
->>>>>>> c1d50b57
+#endif