//
//  AVAR2App.swift
//  AVAR2
//
//  Created by Roberto Riquelme on 30-04-25.
//

import SwiftUI
import QuartzCore
import RealityKit
import RealityKitContent
import Foundation
#if canImport(UIKit)
import UIKit
#endif

extension Notification.Name {
    static let setImmersionLevel = Notification.Name("setImmersionLevel")
}

/// Separate view for HTTP Server tab to reduce complexity
struct HTTPServerTabView: View {
    @ObservedObject var httpServer: HTTPServer

    var body: some View {
        VStack(alignment: .leading, spacing: 16) {
            Text("HTTP Server Controls")
                .font(.headline)
                .padding(.horizontal)
            
            HStack {
                Button(httpServer.isRunning ? "Stop Server" : "Start Server") {
                    if httpServer.isRunning {
                        httpServer.stop()
                    } else {
                        httpServer.start()
                    }
                }
                .font(.title3)
                .buttonStyle(.borderedProminent)
                
                Spacer()
            }
            .padding(.horizontal)
            
            ServerStatusView(httpServer: httpServer)
            ServerLogsView(httpServer: httpServer)
        }
    }
}

/// Server status section
struct ServerStatusView: View {
    @ObservedObject var httpServer: HTTPServer
    
    var body: some View {
        VStack(alignment: .leading, spacing: 8) {
            Text("Server Status:")
                .font(.subheadline)
                .fontWeight(.medium)
                .padding(.horizontal)
            
            Text(httpServer.serverStatus)
                .font(.body)
                .foregroundColor(httpServer.isRunning ? .green : .secondary)
                .padding(.horizontal)
            
            if httpServer.isRunning {
                Text("URL: \(httpServer.serverURL)")
                    .font(.body)
                    .foregroundColor(.blue)
                    .padding(.horizontal)
            }
        }
    }
}

/// Server logs section
struct ServerLogsView: View {
    @ObservedObject var httpServer: HTTPServer
    @State private var didCopyJSON = false
    
    var body: some View {
        VStack(alignment: .leading, spacing: 8) {
            Text("Server Logs:")
                .font(.subheadline)
                .fontWeight(.medium)
                .padding(.horizontal)
            
            ScrollViewReader { proxy in
                ScrollView {
                    LazyVStack(alignment: .leading, spacing: 2) {
                        if httpServer.serverLogs.isEmpty {
                            Text("No logs yet")
                                .font(.system(.caption, design: .monospaced))
                                .foregroundColor(.secondary)
                                .padding(8)
                        } else {
                            ForEach(Array(httpServer.serverLogs.enumerated()), id: \.offset) { index, log in
                                Text(log)
                                    .font(.system(.caption, design: .monospaced))
                                    .frame(maxWidth: .infinity, alignment: .leading)
                                    .padding(.horizontal, 8)
                                    .padding(.vertical, 2)
                                    .id(index)
                            }
                        }
                    }
                    .padding(4)
                    .background(Color.gray.opacity(0.1))
                    .cornerRadius(8)
                }
                .frame(height: 120)
                .onChange(of: httpServer.serverLogs.count) { _, _ in
                    if !httpServer.serverLogs.isEmpty {
                        withAnimation(.easeOut(duration: 0.2)) {
                            proxy.scrollTo(httpServer.serverLogs.count - 1, anchor: .bottom)
                        }
                    }
                }
            }
            .padding(.horizontal)
            
            // Last received JSON in a collapsible section
            if !httpServer.lastReceivedJSON.isEmpty {
                VStack(alignment: .leading, spacing: 4) {
                    HStack(spacing: 8) {
                        Text("Last Received JSON:")
                            .font(.caption)
                            .fontWeight(.medium)
                        
                        Spacer()
                        
                        Button {
                            copyJSONToClipboard(httpServer.lastReceivedJSON)
                        } label: {
                            Label(didCopyJSON ? "Copied" : "Copy", systemImage: didCopyJSON ? "checkmark" : "doc.on.doc")
                                .labelStyle(.titleAndIcon)
                        }
                        .buttonStyle(.bordered)
                        .font(.caption2)
                    }
                    .padding(.horizontal)
                    
                    ScrollView {
                        Text(httpServer.lastReceivedJSON)
                            .font(.system(.caption2, design: .monospaced))
                            .frame(maxWidth: .infinity, alignment: .leading)
                            .padding(6)
                            .background(Color.blue.opacity(0.1))
                            .cornerRadius(6)
                            .textSelection(.enabled)
                    }
                    .frame(height: 60)
                    .padding(.horizontal)
                    
                    if didCopyJSON {
                        Text("Copied to clipboard")
                            .font(.caption2)
                            .foregroundColor(.green)
                            .padding(.horizontal)
                    }
                }
            }
        }
    }
}

private extension ServerLogsView {
    func copyJSONToClipboard(_ json: String) {
        guard !json.isEmpty else { return }
#if canImport(UIKit)
        UIPasteboard.general.string = json
#endif
        didCopyJSON = true
        DispatchQueue.main.asyncAfter(deadline: .now() + 2) {
            didCopyJSON = false
        }
    }
}

#if os(visionOS)
/// Static surface detection view that never changes
struct StaticSurfaceView: View {
    @Environment(AppModel.self) private var appModel
    
    var body: some View {
        RealityView { content in
            content.add(appModel.surfaceDetector.rootEntity)
        }
    }
}

/// Wrapper for the entire immersive space with proper background positioning
struct ImmersiveSpaceWrapper: View {
    @Binding var activeFiles: [String]
    let onClose: (String) -> Void
    @Environment(AppModel.self) private var appModel
    var collaborativeSession: CollaborativeSessionManager? = nil
    @State private var immersionLevel: Double = 0.25
    @State private var showDebugInfo: Bool = false
    @State private var lastUpdateLevel: Double = -1.0 // Track last updated level
    var showBackgroundOverlay: Bool = false
    
    var body: some View {
        ZStack {
            // Optional app-owned background overlay; leave disabled to let system Environments show
            if showBackgroundOverlay {
                RealityView { content in
                    let backgroundEntity = Entity()
                    let mesh = MeshResource.generateSphere(radius: 1000)
                    var material = PhysicallyBasedMaterial()
                    let alphaValue = Float(max(0.0, immersionLevel * 1.5))
                    material.baseColor = .init(tint: .black.withAlphaComponent(CGFloat(alphaValue)), texture: nil)
                    material.blending = .transparent(opacity: PhysicallyBasedMaterial.Opacity(floatLiteral: alphaValue))
                    backgroundEntity.components.set(ModelComponent(mesh: mesh, materials: [material]))
                    backgroundEntity.position = [0, 0, 0]
                    backgroundEntity.scale = SIMD3<Float>(-1, 1, 1)
                    backgroundEntity.name = "immersiveBackgroundSphere"
                    content.add(backgroundEntity)
                } update: { content in
                    guard abs(immersionLevel - lastUpdateLevel) > 0.001 else { return }
                    if let bg = content.entities.first(where: { $0.name == "immersiveBackgroundSphere" }),
                       var modelComponent = bg.components[ModelComponent.self] {
                        var material = PhysicallyBasedMaterial()
                        let alphaValue = Float(max(0.0, immersionLevel * 1.2))
                        material.baseColor = .init(tint: .black.withAlphaComponent(CGFloat(alphaValue)), texture: nil)
                        material.blending = .transparent(opacity: PhysicallyBasedMaterial.Opacity(floatLiteral: alphaValue))
                        modelComponent.materials = [material]
                        bg.components.set(modelComponent)
                        lastUpdateLevel = immersionLevel
                    }
                }
            }
            
            // The actual content (diagrams, surface detection)
            ImmersiveContentView(activeFiles: $activeFiles, onClose: onClose, immersionLevel: $immersionLevel, showDebugInfo: $showDebugInfo, collaborativeSession: collaborativeSession)
                .environment(appModel)
            
        }
        .focusable(true)
        .onKeyPress(.space) {
            showDebugInfo.toggle()
            print("🐛 Debug info toggled: \(showDebugInfo)")
            return .handled
        }
        .onKeyPress("r") {
            withAnimation(.easeInOut(duration: 0.5)) {
                immersionLevel = 0.0
            }
            print("🔄 Immersion level reset to 0")
            return .handled
        }
        .onKeyPress("f") {
            withAnimation(.easeInOut(duration: 0.5)) {
                immersionLevel = 1.0
            }
            print("🌑 Full immersion activated")
            return .handled
        }
        .onKeyPress(.upArrow) {
            withAnimation(.easeInOut(duration: 0.2)) {
                immersionLevel = min(1.0, immersionLevel + 0.1)
            }
            print("⬆️ Immersion increased to \(String(format: "%.2f", immersionLevel))")
            return .handled
        }
        .onKeyPress(.downArrow) {
            withAnimation(.easeInOut(duration: 0.2)) {
                immersionLevel = max(0.0, immersionLevel - 0.1)
            }
            print("⬇️ Immersion decreased to \(String(format: "%.2f", immersionLevel))")
            return .handled
        }
        .onReceive(NotificationCenter.default.publisher(for: .setImmersionLevel)) { notification in
            print("📡 Notification received in ImmersiveSpaceWrapper")
            if let level = notification.object as? Double {
                print("📡 Level extracted: \(level)")
                withAnimation(.easeInOut(duration: 0.5)) {
                    immersionLevel = level
                }
                print("🎛️ Immersion set to \(String(format: "%.0f%%", level * 100)) from main window")
                print("🎛️ Background opacity should be: \(level * 0.8)")
            } else {
                print("❌ Failed to extract level from notification object: \(String(describing: notification.object))")
            }
        }
        .onChange(of: immersionLevel) { oldValue, newValue in
            print("📊 Immersion level changed from \(String(format: "%.2f", oldValue)) to \(String(format: "%.2f", newValue))")
            if abs(newValue - oldValue) > 0.5 {
                print("⚠️ Large immersion jump detected! This might indicate an issue.")
            }
        }
    }
}

/// Immersive content view with digital crown support (now without background overlay)
struct ImmersiveContentView: View {
    @Binding var activeFiles: [String]
    let onClose: (String) -> Void
    @Binding var immersionLevel: Double
    @Binding var showDebugInfo: Bool
    @Environment(AppModel.self) private var appModel
    var collaborativeSession: CollaborativeSessionManager? = nil

    var body: some View {
        ZStack {
            // Static surface detection layer - completely independent
            StaticSurfaceView()
                .environment(appModel)
                .opacity(1.0 - immersionLevel * 0.5) // Fade out surface detection slightly
                .animation(.easeInOut(duration: 0.3), value: immersionLevel)

            // Dynamic diagrams layer - updates when activeFiles changes
            Group {
                ForEach(activeFiles, id: \.self) { file in
                    ContentView(filename: file, onClose: {
                        onClose(file)
                    }, collaborativeSession: collaborativeSession)
                }
            }
            .environment(appModel)
            .opacity(1.0 - immersionLevel * 0.3) // Slightly fade diagrams for immersion
            .animation(.easeInOut(duration: 0.3), value: immersionLevel)
            
        }
        .gesture(
            // Simulate digital crown with vertical drag gesture
            DragGesture(minimumDistance: 0)
                .onChanged { value in
                    let sensitivity = 0.002 // Adjust sensitivity as needed
                    let delta = -Double(value.translation.height) * sensitivity
                    let newLevel = max(0.0, min(1.0, immersionLevel + delta))
                    
                    withAnimation(.easeOut(duration: 0.1)) {
                        immersionLevel = newLevel
                    }
                }
        )
    }
}

final class FPSMonitor: ObservableObject {
    @Published private(set) var fps: Int = 0
    private var displayLink: CADisplayLink?
    private var lastTimestamp: CFTimeInterval = 0
    private var frameCount: Int = 0

    init() {
        displayLink = CADisplayLink(target: self, selector: #selector(tick))
        displayLink?.add(to: .main, forMode: .common)
    }

    deinit {
        displayLink?.invalidate()
    }

    @objc private func tick() {
        guard let link = displayLink else { return }
        if lastTimestamp == 0 {
            lastTimestamp = link.timestamp
            frameCount = 0
            return
        }
        frameCount += 1
        let delta = link.timestamp - lastTimestamp
        if delta >= 1.0 {
            fps = Int(round(Double(frameCount) / delta))
            frameCount = 0
            lastTimestamp = link.timestamp
        }
    }
}

/// Isolated FPS display view to prevent picker reloads
struct FPSDisplayView: View {
    @StateObject private var fpsMonitor = FPSMonitor()
    
    var body: some View {
        Text("\(fpsMonitor.fps) FPS")
            .font(.title)
    }
}
#endif


<<<<<<< HEAD
                        HStack {
                            Button("Validate JSON") {
                                if let data = jsonInput.data(using: .utf8) {
                                    isJSONValid = (try? JSONSerialization.jsonObject(with: data)) != nil
                                } else {
                                    isJSONValid = false
                                }
                            }

                            Spacer()

                            Button("Clear") {
                                jsonInput = ""
                                isJSONValid = false
                            }
                        }
                        .padding(.horizontal)

                        if !isJSONValid && !jsonInput.isEmpty {
                            Text("Invalid JSON format")
                                .foregroundColor(.red)
                                .padding(.horizontal)
                        }
                    }
                } else {
                    // HTTP Server tab
                    HTTPServerTabView(httpServer: httpServer)
                }

                // Collaborative Session Button
                HStack {
                    Button("Collaborative Session") {
                        showingCollaborativeSession = true
                    }
                    .buttonStyle(.bordered)
                    
                    if collaborativeSession.isSessionActive {
                        Text("●")
                            .foregroundColor(.green)
                            .font(.system(size: 12))
                    }
                }

                Button("Add Diagram") {
                    Task {
                        if inputMode == .json && !isJSONValid {
                            return // Prevent invalid input
                        }

                        // Ensure immersive space is open
                        #if os(visionOS)
                        if !hasEnteredImmersive {
                            print("🔄 Immersive space not open, opening now...")
                            do {
                                await openImmersiveSpace(id: "MainImmersive")
                                hasEnteredImmersive = true
                                print("✅ Immersive space opened for diagram")
                            } catch {
                                print("❌ Failed to open immersive space for diagram: \(error)")
                                return
                            }
                        }
                        #else
                        print("⚠️ Immersive spaces not available on iOS")
                        #endif

                        let newFile = inputMode == .file ? selectedFile : "input_json_\(UUID().uuidString)"
                        if inputMode == .json {
                            let tempURL = FileManager.default.temporaryDirectory.appendingPathComponent(newFile).appendingPathExtension("txt")
                            try? jsonInput.write(to: tempURL, atomically: true, encoding: .utf8)
                        }
                        print("📊 Adding diagram: \(newFile)")
                        activeFiles.append(newFile)
                        
                        // Share with collaborative session if active
                        if collaborativeSession.isSessionActive {
                            #if os(visionOS)
                            Task {
                                do {
                                    let elements = try DiagramDataLoader.loadScriptOutput(from: newFile).elements
                                    // Get the position for this diagram
                                    let position = appModel.getNextDiagramPosition(for: newFile)
                                    collaborativeSession.shareDiagram(
                                        filename: newFile,
                                        elements: elements,
                                        worldPosition: position,
                                        worldOrientation: simd_quatf(angle: 0, axis: SIMD3<Float>(0, 1, 0)),
                                        worldScale: appModel.defaultDiagramScale
                                    )
                                } catch {
                                    print("❌ Failed to share diagram: \(error)")
                                }
                            }
                            #else
                            print("ℹ️ Ignoring share request for \(newFile) on iOS client; receive-only mode")
                            #endif
                        }
                        
                        // Ensure plane visualization starts disabled for new diagrams
                        appModel.showPlaneVisualization = false
                        appModel.surfaceDetector.setVisualizationVisible(false)
                    }
                }
                .font(.title2)

                
                // Immersion Test Buttons
                VStack(spacing: 12) {
                    Text("Immersion Test Controls")
                        .font(.headline)
                        .foregroundColor(.blue)
                    
                    HStack(spacing: 10) {
                        Button("0%") {
                            print("🔘 0% button pressed - sending notification")
                            NotificationCenter.default.post(name: .setImmersionLevel, object: 0.0)
                        }
                        .buttonStyle(.bordered)
                        
                        Button("25%") {
                            print("🔘 25% button pressed - sending notification")
                            NotificationCenter.default.post(name: .setImmersionLevel, object: 0.25)
                        }
                        .buttonStyle(.bordered)
                        
                        Button("50%") {
                            print("🔘 50% button pressed - sending notification")
                            NotificationCenter.default.post(name: .setImmersionLevel, object: 0.5)
                        }
                        .buttonStyle(.bordered)
                        
                        Button("75%") {
                            print("🔘 75% button pressed - sending notification")
                            NotificationCenter.default.post(name: .setImmersionLevel, object: 0.75)
                        }
                        .buttonStyle(.bordered)
                        
                        Button("100%") {
                            print("🔘 100% button pressed - sending notification")
                            NotificationCenter.default.post(name: .setImmersionLevel, object: 1.0)
                        }
                        .buttonStyle(.bordered)
                    }
                    
//                    // Immersion Controls Instructions
//                    VStack(alignment: .leading, spacing: 4) {
//                        Text("In Immersive Space:")
//                            .font(.subheadline)
//                            .fontWeight(.medium)
//                        
//                        Group {
//                            Text("• Spacebar: Toggle debug info")
//                            Text("• Up/Down arrows: Adjust immersion")
//                            Text("• R: Reset immersion to 0")
//                            Text("• F: Full immersion (100%)")
//                            Text("• Vertical drag: Smooth immersion control")
//                        }
//                        .font(.caption)
//                        .foregroundColor(.secondary)
//                    }
                }
                .padding()
                .background(Color.blue.opacity(0.1))
                .cornerRadius(8)

                Spacer()
                
                // Bottom row buttons - Exit Immersive Space and Show Plane Visualization on the left, Quit App on the right
                HStack {
                    Button("Exit Immersive Space") {
                        Task {
                            await dismissImmersiveSpace()
                            hasEnteredImmersive = false
                            activeFiles.removeAll()
                            appModel.resetDiagramPositioning()
                        }
                    }
                    .font(.title3)
                    
                    Button(appModel.showPlaneVisualization ? "Hide Plane Visualization" : "Show Plane Visualization") {
                        appModel.togglePlaneVisualization()
                    }
                    .font(.title3)
                    .foregroundColor(.secondary)
                    
                    Spacer()
                    
                    Button("Quit App") {
                        exit(0)
                    }
                    .font(.title2)
                    .foregroundColor(.red)
                }
                
                // Isolate FPS display to prevent picker reloads
                FPSDisplayView()
                    .padding(.bottom)
            }
            .padding()
            .contentShape(Rectangle())
            .environment(appModel)
            .sheet(isPresented: $showingCollaborativeSession) {
                CollaborativeSessionView(sessionManager: collaborativeSession)
            }
            .onChange(of: scenePhase) { oldPhase, newPhase in
                if newPhase == .background {
                    exit(0)
                }
            }
            .task {
                // Auto-open immersive space on launch
                if !hasLaunched {
                    hasLaunched = true
                    print("🚀 App launching - starting surface detection...")
                    // Start surface detection BEFORE opening immersive space
                    await appModel.startSurfaceDetectionIfNeeded()
                    
                    print("🎯 Opening immersive space...")
                    do {
                        await openImmersiveSpace(id: "MainImmersive")
                        hasEnteredImmersive = true
                        print("✅ Immersive space opened successfully")
                    } catch {
                        print("❌ Failed to open immersive space: \(error)")
                        hasEnteredImmersive = false
                    }
                }
                
                // Set up HTTP server callback for automatic diagram loading
                httpServer.onJSONReceived = { scriptOutput in
                    Task { @MainActor in
                        // Ensure immersive space is open
                        if !hasEnteredImmersive {
                            print("🔄 Immersive space not open, opening now for HTTP diagram...")
                            do {
                                await openImmersiveSpace(id: "MainImmersive")
                                hasEnteredImmersive = true
                                print("✅ Immersive space opened for HTTP diagram")
                            } catch {
                                print("❌ Failed to open immersive space for HTTP diagram: \(error)")
                                return
                            }
                        }
                        
                        // Handle diagram ID logic
                        if let diagramId = scriptOutput.id {
                            // Diagram has ID - check if it exists
                            if let existingInfo = appModel.getDiagramInfo(for: diagramId) {
                                // Diagram exists - update/redraw it
                                print("🔄 Updating existing diagram with ID: \(diagramId)")
                                
                                // Find and remove the existing diagram from activeFiles
                                activeFiles.removeAll { $0 == existingInfo.filename }
                                
                                // Create new filename for the update
                                let newFile = "http_diagram_\(diagramId)_\(Date().timeIntervalSince1970)"
                                
                                // Save updated JSON to temporary file
                                let tempURL = FileManager.default.temporaryDirectory
                                    .appendingPathComponent(newFile)
                                    .appendingPathExtension("txt")
                                
                                do {
                                    let jsonData = try JSONEncoder().encode(scriptOutput)
                                    try jsonData.write(to: tempURL)
                                    
                                    print("🔄 Redrawing diagram with ID: \(diagramId)")
                                    activeFiles.append(newFile)
                                    
                                    // Update AppModel tracking
                                    appModel.registerDiagram(id: diagramId, filename: newFile, index: existingInfo.index)
                                    
                                } catch {
                                    print("❌ Failed to save updated HTTP diagram: \(error)")
                                }
                            } else {
                                // New diagram with ID
                                print("➕ Creating new diagram with ID: \(diagramId)")
                                
                                let newFile = "http_diagram_\(diagramId)"
                                let tempURL = FileManager.default.temporaryDirectory
                                    .appendingPathComponent(newFile)
                                    .appendingPathExtension("txt")
                                
                                do {
                                    let jsonData = try JSONEncoder().encode(scriptOutput)
                                    try jsonData.write(to: tempURL)
                                    
                                    print("📊 Adding new HTTP diagram: \(newFile)")
                                    let diagramIndex = activeFiles.count
                                    activeFiles.append(newFile)
                                    
                                    // Register in AppModel
                                    appModel.registerDiagram(id: diagramId, filename: newFile, index: diagramIndex)
                                    
                                } catch {
                                    print("❌ Failed to save new HTTP diagram: \(error)")
                                }
                            }
                        } else {
                            // No ID - create new diagram
                            print("➕ Creating new diagram without ID")
                            
                            let newFile = "http_diagram_\(UUID().uuidString.prefix(8))"
                            let tempURL = FileManager.default.temporaryDirectory
                                .appendingPathComponent(newFile)
                                .appendingPathExtension("txt")
                            
                            do {
                                let jsonData = try JSONEncoder().encode(scriptOutput)
                                try jsonData.write(to: tempURL)
                                
                                print("📊 Adding HTTP diagram: \(newFile)")
                                activeFiles.append(newFile)
                                
                            } catch {
                                print("❌ Failed to save HTTP diagram: \(error)")
                            }
                        }
                        
                        // Ensure plane visualization starts disabled for new diagrams
                        appModel.showPlaneVisualization = false
                        appModel.surfaceDetector.setVisualizationVisible(false)
                    }
                }
            }
        }
        .defaultSize(width: 1000, height: 1000)
        .windowResizability(.contentMinSize)

        // 2. Full immersive spatial scene
        ImmersiveSpace(id: "MainImmersive") {
            ImmersiveSpaceWrapper(activeFiles: activeFiles, onClose: { file in
                // Local Cleanup
                activeFiles.removeAll { $0 == file }
                appModel.freeDiagramPosition(filename: file)
                // Broadcast to everyone else
                collaborativeSession.removeDiagram(filename: file)
            }, collaborativeSession: collaborativeSession)
            .environment(appModel)
            .onChange(of: String(describing: immersionStyle)) { _, newKey in
                if newKey.localizedCaseInsensitiveContains("Full") {
                    if savedPlaneViz == nil { savedPlaneViz = appModel.showPlaneVisualization }
                    appModel.showPlaneVisualization = false
                    appModel.surfaceDetector.setVisualizationVisible(false)
                } else if newKey.localizedCaseInsensitiveContains("Mixed") {
                    if let restore = savedPlaneViz {
                        appModel.showPlaneVisualization = restore
                        appModel.surfaceDetector.setVisualizationVisible(restore)
                        savedPlaneViz = nil
                    }
                }
            }
            .onReceive(collaborativeSession.$sharedDiagrams) { diagrams in
                let shared = Set(diagrams.map { $0.filename })
                activeFiles.removeAll { !shared.contains($0) }
            }

        }
        .immersionStyle(selection: $immersionStyle, in: .mixed, .full)
        .immersiveEnvironmentBehavior(.coexist)
    }
}
#endif
=======
// Note: The actual app entry point is in PlatformApp.swift
// AVAR2_Legacy has been removed to avoid confusion
>>>>>>> 428b3ee6
<|MERGE_RESOLUTION|>--- conflicted
+++ resolved
@@ -384,372 +384,5 @@
 #endif
 
 
-<<<<<<< HEAD
-                        HStack {
-                            Button("Validate JSON") {
-                                if let data = jsonInput.data(using: .utf8) {
-                                    isJSONValid = (try? JSONSerialization.jsonObject(with: data)) != nil
-                                } else {
-                                    isJSONValid = false
-                                }
-                            }
-
-                            Spacer()
-
-                            Button("Clear") {
-                                jsonInput = ""
-                                isJSONValid = false
-                            }
-                        }
-                        .padding(.horizontal)
-
-                        if !isJSONValid && !jsonInput.isEmpty {
-                            Text("Invalid JSON format")
-                                .foregroundColor(.red)
-                                .padding(.horizontal)
-                        }
-                    }
-                } else {
-                    // HTTP Server tab
-                    HTTPServerTabView(httpServer: httpServer)
-                }
-
-                // Collaborative Session Button
-                HStack {
-                    Button("Collaborative Session") {
-                        showingCollaborativeSession = true
-                    }
-                    .buttonStyle(.bordered)
-                    
-                    if collaborativeSession.isSessionActive {
-                        Text("●")
-                            .foregroundColor(.green)
-                            .font(.system(size: 12))
-                    }
-                }
-
-                Button("Add Diagram") {
-                    Task {
-                        if inputMode == .json && !isJSONValid {
-                            return // Prevent invalid input
-                        }
-
-                        // Ensure immersive space is open
-                        #if os(visionOS)
-                        if !hasEnteredImmersive {
-                            print("🔄 Immersive space not open, opening now...")
-                            do {
-                                await openImmersiveSpace(id: "MainImmersive")
-                                hasEnteredImmersive = true
-                                print("✅ Immersive space opened for diagram")
-                            } catch {
-                                print("❌ Failed to open immersive space for diagram: \(error)")
-                                return
-                            }
-                        }
-                        #else
-                        print("⚠️ Immersive spaces not available on iOS")
-                        #endif
-
-                        let newFile = inputMode == .file ? selectedFile : "input_json_\(UUID().uuidString)"
-                        if inputMode == .json {
-                            let tempURL = FileManager.default.temporaryDirectory.appendingPathComponent(newFile).appendingPathExtension("txt")
-                            try? jsonInput.write(to: tempURL, atomically: true, encoding: .utf8)
-                        }
-                        print("📊 Adding diagram: \(newFile)")
-                        activeFiles.append(newFile)
-                        
-                        // Share with collaborative session if active
-                        if collaborativeSession.isSessionActive {
-                            #if os(visionOS)
-                            Task {
-                                do {
-                                    let elements = try DiagramDataLoader.loadScriptOutput(from: newFile).elements
-                                    // Get the position for this diagram
-                                    let position = appModel.getNextDiagramPosition(for: newFile)
-                                    collaborativeSession.shareDiagram(
-                                        filename: newFile,
-                                        elements: elements,
-                                        worldPosition: position,
-                                        worldOrientation: simd_quatf(angle: 0, axis: SIMD3<Float>(0, 1, 0)),
-                                        worldScale: appModel.defaultDiagramScale
-                                    )
-                                } catch {
-                                    print("❌ Failed to share diagram: \(error)")
-                                }
-                            }
-                            #else
-                            print("ℹ️ Ignoring share request for \(newFile) on iOS client; receive-only mode")
-                            #endif
-                        }
-                        
-                        // Ensure plane visualization starts disabled for new diagrams
-                        appModel.showPlaneVisualization = false
-                        appModel.surfaceDetector.setVisualizationVisible(false)
-                    }
-                }
-                .font(.title2)
-
-                
-                // Immersion Test Buttons
-                VStack(spacing: 12) {
-                    Text("Immersion Test Controls")
-                        .font(.headline)
-                        .foregroundColor(.blue)
-                    
-                    HStack(spacing: 10) {
-                        Button("0%") {
-                            print("🔘 0% button pressed - sending notification")
-                            NotificationCenter.default.post(name: .setImmersionLevel, object: 0.0)
-                        }
-                        .buttonStyle(.bordered)
-                        
-                        Button("25%") {
-                            print("🔘 25% button pressed - sending notification")
-                            NotificationCenter.default.post(name: .setImmersionLevel, object: 0.25)
-                        }
-                        .buttonStyle(.bordered)
-                        
-                        Button("50%") {
-                            print("🔘 50% button pressed - sending notification")
-                            NotificationCenter.default.post(name: .setImmersionLevel, object: 0.5)
-                        }
-                        .buttonStyle(.bordered)
-                        
-                        Button("75%") {
-                            print("🔘 75% button pressed - sending notification")
-                            NotificationCenter.default.post(name: .setImmersionLevel, object: 0.75)
-                        }
-                        .buttonStyle(.bordered)
-                        
-                        Button("100%") {
-                            print("🔘 100% button pressed - sending notification")
-                            NotificationCenter.default.post(name: .setImmersionLevel, object: 1.0)
-                        }
-                        .buttonStyle(.bordered)
-                    }
-                    
-//                    // Immersion Controls Instructions
-//                    VStack(alignment: .leading, spacing: 4) {
-//                        Text("In Immersive Space:")
-//                            .font(.subheadline)
-//                            .fontWeight(.medium)
-//                        
-//                        Group {
-//                            Text("• Spacebar: Toggle debug info")
-//                            Text("• Up/Down arrows: Adjust immersion")
-//                            Text("• R: Reset immersion to 0")
-//                            Text("• F: Full immersion (100%)")
-//                            Text("• Vertical drag: Smooth immersion control")
-//                        }
-//                        .font(.caption)
-//                        .foregroundColor(.secondary)
-//                    }
-                }
-                .padding()
-                .background(Color.blue.opacity(0.1))
-                .cornerRadius(8)
-
-                Spacer()
-                
-                // Bottom row buttons - Exit Immersive Space and Show Plane Visualization on the left, Quit App on the right
-                HStack {
-                    Button("Exit Immersive Space") {
-                        Task {
-                            await dismissImmersiveSpace()
-                            hasEnteredImmersive = false
-                            activeFiles.removeAll()
-                            appModel.resetDiagramPositioning()
-                        }
-                    }
-                    .font(.title3)
-                    
-                    Button(appModel.showPlaneVisualization ? "Hide Plane Visualization" : "Show Plane Visualization") {
-                        appModel.togglePlaneVisualization()
-                    }
-                    .font(.title3)
-                    .foregroundColor(.secondary)
-                    
-                    Spacer()
-                    
-                    Button("Quit App") {
-                        exit(0)
-                    }
-                    .font(.title2)
-                    .foregroundColor(.red)
-                }
-                
-                // Isolate FPS display to prevent picker reloads
-                FPSDisplayView()
-                    .padding(.bottom)
-            }
-            .padding()
-            .contentShape(Rectangle())
-            .environment(appModel)
-            .sheet(isPresented: $showingCollaborativeSession) {
-                CollaborativeSessionView(sessionManager: collaborativeSession)
-            }
-            .onChange(of: scenePhase) { oldPhase, newPhase in
-                if newPhase == .background {
-                    exit(0)
-                }
-            }
-            .task {
-                // Auto-open immersive space on launch
-                if !hasLaunched {
-                    hasLaunched = true
-                    print("🚀 App launching - starting surface detection...")
-                    // Start surface detection BEFORE opening immersive space
-                    await appModel.startSurfaceDetectionIfNeeded()
-                    
-                    print("🎯 Opening immersive space...")
-                    do {
-                        await openImmersiveSpace(id: "MainImmersive")
-                        hasEnteredImmersive = true
-                        print("✅ Immersive space opened successfully")
-                    } catch {
-                        print("❌ Failed to open immersive space: \(error)")
-                        hasEnteredImmersive = false
-                    }
-                }
-                
-                // Set up HTTP server callback for automatic diagram loading
-                httpServer.onJSONReceived = { scriptOutput in
-                    Task { @MainActor in
-                        // Ensure immersive space is open
-                        if !hasEnteredImmersive {
-                            print("🔄 Immersive space not open, opening now for HTTP diagram...")
-                            do {
-                                await openImmersiveSpace(id: "MainImmersive")
-                                hasEnteredImmersive = true
-                                print("✅ Immersive space opened for HTTP diagram")
-                            } catch {
-                                print("❌ Failed to open immersive space for HTTP diagram: \(error)")
-                                return
-                            }
-                        }
-                        
-                        // Handle diagram ID logic
-                        if let diagramId = scriptOutput.id {
-                            // Diagram has ID - check if it exists
-                            if let existingInfo = appModel.getDiagramInfo(for: diagramId) {
-                                // Diagram exists - update/redraw it
-                                print("🔄 Updating existing diagram with ID: \(diagramId)")
-                                
-                                // Find and remove the existing diagram from activeFiles
-                                activeFiles.removeAll { $0 == existingInfo.filename }
-                                
-                                // Create new filename for the update
-                                let newFile = "http_diagram_\(diagramId)_\(Date().timeIntervalSince1970)"
-                                
-                                // Save updated JSON to temporary file
-                                let tempURL = FileManager.default.temporaryDirectory
-                                    .appendingPathComponent(newFile)
-                                    .appendingPathExtension("txt")
-                                
-                                do {
-                                    let jsonData = try JSONEncoder().encode(scriptOutput)
-                                    try jsonData.write(to: tempURL)
-                                    
-                                    print("🔄 Redrawing diagram with ID: \(diagramId)")
-                                    activeFiles.append(newFile)
-                                    
-                                    // Update AppModel tracking
-                                    appModel.registerDiagram(id: diagramId, filename: newFile, index: existingInfo.index)
-                                    
-                                } catch {
-                                    print("❌ Failed to save updated HTTP diagram: \(error)")
-                                }
-                            } else {
-                                // New diagram with ID
-                                print("➕ Creating new diagram with ID: \(diagramId)")
-                                
-                                let newFile = "http_diagram_\(diagramId)"
-                                let tempURL = FileManager.default.temporaryDirectory
-                                    .appendingPathComponent(newFile)
-                                    .appendingPathExtension("txt")
-                                
-                                do {
-                                    let jsonData = try JSONEncoder().encode(scriptOutput)
-                                    try jsonData.write(to: tempURL)
-                                    
-                                    print("📊 Adding new HTTP diagram: \(newFile)")
-                                    let diagramIndex = activeFiles.count
-                                    activeFiles.append(newFile)
-                                    
-                                    // Register in AppModel
-                                    appModel.registerDiagram(id: diagramId, filename: newFile, index: diagramIndex)
-                                    
-                                } catch {
-                                    print("❌ Failed to save new HTTP diagram: \(error)")
-                                }
-                            }
-                        } else {
-                            // No ID - create new diagram
-                            print("➕ Creating new diagram without ID")
-                            
-                            let newFile = "http_diagram_\(UUID().uuidString.prefix(8))"
-                            let tempURL = FileManager.default.temporaryDirectory
-                                .appendingPathComponent(newFile)
-                                .appendingPathExtension("txt")
-                            
-                            do {
-                                let jsonData = try JSONEncoder().encode(scriptOutput)
-                                try jsonData.write(to: tempURL)
-                                
-                                print("📊 Adding HTTP diagram: \(newFile)")
-                                activeFiles.append(newFile)
-                                
-                            } catch {
-                                print("❌ Failed to save HTTP diagram: \(error)")
-                            }
-                        }
-                        
-                        // Ensure plane visualization starts disabled for new diagrams
-                        appModel.showPlaneVisualization = false
-                        appModel.surfaceDetector.setVisualizationVisible(false)
-                    }
-                }
-            }
-        }
-        .defaultSize(width: 1000, height: 1000)
-        .windowResizability(.contentMinSize)
-
-        // 2. Full immersive spatial scene
-        ImmersiveSpace(id: "MainImmersive") {
-            ImmersiveSpaceWrapper(activeFiles: activeFiles, onClose: { file in
-                // Local Cleanup
-                activeFiles.removeAll { $0 == file }
-                appModel.freeDiagramPosition(filename: file)
-                // Broadcast to everyone else
-                collaborativeSession.removeDiagram(filename: file)
-            }, collaborativeSession: collaborativeSession)
-            .environment(appModel)
-            .onChange(of: String(describing: immersionStyle)) { _, newKey in
-                if newKey.localizedCaseInsensitiveContains("Full") {
-                    if savedPlaneViz == nil { savedPlaneViz = appModel.showPlaneVisualization }
-                    appModel.showPlaneVisualization = false
-                    appModel.surfaceDetector.setVisualizationVisible(false)
-                } else if newKey.localizedCaseInsensitiveContains("Mixed") {
-                    if let restore = savedPlaneViz {
-                        appModel.showPlaneVisualization = restore
-                        appModel.surfaceDetector.setVisualizationVisible(restore)
-                        savedPlaneViz = nil
-                    }
-                }
-            }
-            .onReceive(collaborativeSession.$sharedDiagrams) { diagrams in
-                let shared = Set(diagrams.map { $0.filename })
-                activeFiles.removeAll { !shared.contains($0) }
-            }
-
-        }
-        .immersionStyle(selection: $immersionStyle, in: .mixed, .full)
-        .immersiveEnvironmentBehavior(.coexist)
-    }
-}
-#endif
-=======
 // Note: The actual app entry point is in PlatformApp.swift
-// AVAR2_Legacy has been removed to avoid confusion
->>>>>>> 428b3ee6
+// AVAR2_Legacy has been removed to avoid confusion