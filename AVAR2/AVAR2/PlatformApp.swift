--- conflicted
+++ resolved
@@ -26,7 +26,6 @@
     @StateObject private var collaborativeSession = CollaborativeSessionManager()
     #if os(visionOS)
     @StateObject private var visionOSState = VisionOSAppState()
-    @State private var immersionStyleVisionOS: ImmersionStyle = .mixed
     #endif
     
     var body: some SwiftUI.Scene {
@@ -57,11 +56,8 @@
         ImmersiveSpace(id: "MainImmersive") {
             VisionOSImmersiveView(sharedState: visionOSState, collaborativeSession: collaborativeSession, immersionStyle: immersionStyleVisionOS)
         }
-<<<<<<< HEAD
         .immersionStyle(selection: $visionOSState.immersionStyle, in: .mixed, .progressive)
-=======
-        .immersionStyle(selection: $immersionStyleVisionOS, in: .mixed, .full)
->>>>>>> c1d50b57
+
     }
     #endif
     
@@ -613,18 +609,6 @@
     @State private var savedPlaneViz: Bool? = nil
     
     var body: some View {
-<<<<<<< HEAD
-        ImmersiveSpaceWrapper(
-            activeFiles: sharedState.activeFiles
-        ) { file in
-            sharedState.activeFiles.removeAll { $0 == file }
-            sharedState.appModel.freeDiagramPosition(filename: file)
-        } onAppearAction: {
-            // sharedState.startProgressiveWithVisibleEnvironment()
-//            sharedState.appModel.showPlaneVisualization = false
-//            sharedState.appModel.surfaceDetector.setVisualizationVisible(false)
-        } .environment(sharedState.appModel)
-=======
         ImmersiveSpaceWrapper(activeFiles: sharedState.activeFiles, onClose: { file in
             sharedState.activeFiles.removeAll { $0 == file }
             sharedState.appModel.freeDiagramPosition(filename: file)
@@ -653,7 +637,6 @@
             .background(.regularMaterial, in: .capsule)
             .padding(20)
         }
->>>>>>> c1d50b57
     }
 }
 
